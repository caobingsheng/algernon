--- conflicted
+++ resolved
@@ -232,17 +232,7 @@
 
 ##### Prepare for running the samples
 
-<<<<<<< HEAD
-With Go 1.11, outside of `$GOPATH`:
-=======
-With Go 1.12:
->>>>>>> 6063cf4a
-
-    git clone https://github.com/xyproto/algernon
-    cd algernon
-    go build -mod=vendor
-
-With earlier versions of Go:
+With Go 1.11:
 
     # make sure GOPATH is set
     git clone https://github.com/xyproto/algernon "$GOPATH/src/github.com/xyproto/algernon"
@@ -1054,11 +1044,7 @@
 Requirements
 ------------
 
-<<<<<<< HEAD
 * go >= 1.11
-=======
-* go >= 1.12
->>>>>>> 6063cf4a
 
 Access logs
 -----------
